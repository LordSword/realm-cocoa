--- conflicted
+++ resolved
@@ -418,11 +418,11 @@
     return ObjectStore::get_schema_version(Realm(config).read_group());
 }
 
-<<<<<<< HEAD
 void Realm::notify_others() const
 {
     m_notifier->notify_others();
-=======
+}
+
 void Realm::close()
 {
     invalidate();
@@ -437,7 +437,6 @@
     m_read_only_group = nullptr;
     m_notifier = nullptr;
     m_binding_context = nullptr;
->>>>>>> c5b75199
 }
 
 SharedRealm RealmCache::get_realm(const std::string &path, std::thread::id thread_id)
