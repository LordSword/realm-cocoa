////////////////////////////////////////////////////////////////////////////
//
// Copyright 2014 Realm Inc.
//
// Licensed under the Apache License, Version 2.0 (the "License");
// you may not use this file except in compliance with the License.
// You may obtain a copy of the License at
//
// http://www.apache.org/licenses/LICENSE-2.0
//
// Unless required by applicable law or agreed to in writing, software
// distributed under the License is distributed on an "AS IS" BASIS,
// WITHOUT WARRANTIES OR CONDITIONS OF ANY KIND, either express or implied.
// See the License for the specific language governing permissions and
// limitations under the License.
//
////////////////////////////////////////////////////////////////////////////

/* This app gives a simple example of retrieving data from the foursquare REST API
   and persisting it in a Realm. To run this app, you will need to provide a foursquare
   client ID and client secret. To get these, signup at https://developer.foursquare.com/ */

#import "AppDelegate.h"
#import "Venue.h"
#import <Realm/Realm.h>

#warning Provide your foursquare client ID and client secret
NSString *clientID = @"YOUR CLIENT ID";
NSString *clientSecret = @"YOUR CLIENT SECRET";

@implementation AppDelegate

- (BOOL)application:(UIApplication *)application didFinishLaunchingWithOptions:(NSDictionary *)launchOptions
{
    self.window = [[UIWindow alloc] initWithFrame:[[UIScreen mainScreen] bounds]];
    self.window.backgroundColor = [UIColor whiteColor];
    [self.window makeKeyAndVisible];
    UIViewController *rootVC = [[UIViewController alloc] init];
    [self.window setRootViewController:rootVC];
<<<<<<< HEAD
    [self deleteRealmFile];
    NSDictionary *foursquareVenues = [self getFoursquareVenues];
    [self persistToDefaultRealm:foursquareVenues];
    
    return YES;
}

-(NSDictionary*)getFoursquareVenues
{
    // Call the foursquare API - here we use an NSData method for our API request,
    // but you could use anything that will allow you to call the API and serialize
    // the response as an NSDictionary or NSArray
    NSData *apiResponse = [[NSData alloc] initWithContentsOfURL:
                           [NSURL URLWithString:[NSString stringWithFormat:@"https://api.foursquare.com/v2/venues/search?near=San%@Francisco&client_id=%@&client_secret=%@&v=20140101&limit=50", @"%20", clientID, clientSecret]]];
    
    // Serialize the NSData object from the response into an NSDictionary
    NSDictionary *serializedResponse = [[NSJSONSerialization
                                         JSONObjectWithData:apiResponse
                                         options:kNilOptions
                                         error:nil] objectForKey:@"response"];
    
    // Extract the venues from the response as an NSDictionary
    return serializedResponse[@"venues"];
}

- (void)persistToDefaultRealm:(NSDictionary*)foursquareVenues
{
    // Get an instance of the default Realm
=======
    
    #warning Provide your foursquare client ID and client secret
    NSString *clientID = @"YOUR CLIENT ID";
    NSString *clientSecret = @"YOUR CLIENT SECRET";
    
    // Get the San Fransisco venues from Foursquare
    NSData *SFVenuesRequest = [[NSData alloc] initWithContentsOfURL:
                               [NSURL URLWithString:[NSString stringWithFormat:@"https://api.foursquare.com/v2/venues/search?near=San%@Francisco&client_id=%@&client_secret=%@&v=20140101&limit=50", @"%20", clientID, clientSecret]]];
    
    // Serialize the NSData object from the response into an NSDictionary
    NSDictionary *responseJson = [[NSJSONSerialization JSONObjectWithData:SFVenuesRequest
                                                                  options:kNilOptions
                                                                    error:nil] objectForKey:@"response"];

    // Extract the array of venues from the response
    NSArray *returnedVenues = responseJson[@"venues"];

    
    // Get an instance of the default Realm. Start with an empty Realm
    [self deleteRealmFile];
>>>>>>> b8f61082
    RLMRealm * defaultRealm = [RLMRealm defaultRealm];
    
    // Begin a write transaction to save to the default Realm
    [defaultRealm beginWriteTransaction];
    
    for (id venue in foursquareVenues) {
        // Store the foursquare venue name and id in a Realm Object
        Venue *newVenue = [[Venue alloc] init];
        newVenue.foursquareID = venue[@"id"];
        newVenue.name = venue[@"name"];
<<<<<<< HEAD
        
        // Add the Venue object to the default Realm - alternatively you could
        // serialize the API response as an NSArray and call addObjectsFromArray:
=======
        // Add the object to the default Realm
>>>>>>> b8f61082
        [defaultRealm addObject:newVenue];
    }
    
    // Perist all the Venues with a single commit
    [defaultRealm commitWriteTransaction];
    
    // Show all the venues that were persisted
    NSLog(@"Here are all the venues persisted to the default Realm: \n\n %@",
          [[defaultRealm allObjects:Venue.className] description]);
}

- (void)deleteRealmFile
{
    NSArray *paths = NSSearchPathForDirectoriesInDomains(NSDocumentDirectory, NSUserDomainMask, YES);
    NSString *documentsDirectory = [paths objectAtIndex:0];
    NSString *path = [documentsDirectory stringByAppendingPathComponent:@"default.realm"];
    [[NSFileManager defaultManager] removeItemAtPath:path error:nil];
}

@end<|MERGE_RESOLUTION|>--- conflicted
+++ resolved
@@ -37,7 +37,6 @@
     [self.window makeKeyAndVisible];
     UIViewController *rootVC = [[UIViewController alloc] init];
     [self.window setRootViewController:rootVC];
-<<<<<<< HEAD
     [self deleteRealmFile];
     NSDictionary *foursquareVenues = [self getFoursquareVenues];
     [self persistToDefaultRealm:foursquareVenues];
@@ -65,29 +64,6 @@
 
 - (void)persistToDefaultRealm:(NSDictionary*)foursquareVenues
 {
-    // Get an instance of the default Realm
-=======
-    
-    #warning Provide your foursquare client ID and client secret
-    NSString *clientID = @"YOUR CLIENT ID";
-    NSString *clientSecret = @"YOUR CLIENT SECRET";
-    
-    // Get the San Fransisco venues from Foursquare
-    NSData *SFVenuesRequest = [[NSData alloc] initWithContentsOfURL:
-                               [NSURL URLWithString:[NSString stringWithFormat:@"https://api.foursquare.com/v2/venues/search?near=San%@Francisco&client_id=%@&client_secret=%@&v=20140101&limit=50", @"%20", clientID, clientSecret]]];
-    
-    // Serialize the NSData object from the response into an NSDictionary
-    NSDictionary *responseJson = [[NSJSONSerialization JSONObjectWithData:SFVenuesRequest
-                                                                  options:kNilOptions
-                                                                    error:nil] objectForKey:@"response"];
-
-    // Extract the array of venues from the response
-    NSArray *returnedVenues = responseJson[@"venues"];
-
-    
-    // Get an instance of the default Realm. Start with an empty Realm
-    [self deleteRealmFile];
->>>>>>> b8f61082
     RLMRealm * defaultRealm = [RLMRealm defaultRealm];
     
     // Begin a write transaction to save to the default Realm
@@ -98,13 +74,9 @@
         Venue *newVenue = [[Venue alloc] init];
         newVenue.foursquareID = venue[@"id"];
         newVenue.name = venue[@"name"];
-<<<<<<< HEAD
-        
+
         // Add the Venue object to the default Realm - alternatively you could
         // serialize the API response as an NSArray and call addObjectsFromArray:
-=======
-        // Add the object to the default Realm
->>>>>>> b8f61082
         [defaultRealm addObject:newVenue];
     }
     
